/*
 * Copyright 2016, The Android Open Source Project
 *
 * Licensed under the Apache License, Version 2.0 (the "License");
 * you may not use this file except in compliance with the License.
 * You may obtain a copy of the License at
 *
 *      http://www.apache.org/licenses/LICENSE-2.0
 *
 * Unless required by applicable law or agreed to in writing, software
 * distributed under the License is distributed on an "AS IS" BASIS,
 * WITHOUT WARRANTIES OR CONDITIONS OF ANY KIND, either express or implied.
 * See the License for the specific language governing permissions and
 * limitations under the License.
 */

package com.example.android.architecture.blueprints.todoapp.data.source;

import static com.google.common.base.Preconditions.checkNotNull;

import android.support.annotation.NonNull;
import android.support.annotation.Nullable;

import com.example.android.architecture.blueprints.todoapp.data.Task;

import java.util.ArrayList;
import java.util.Iterator;
import java.util.LinkedHashMap;
import java.util.List;
import java.util.Map;

<<<<<<< HEAD
import javax.inject.Inject;
import javax.inject.Singleton;

import static com.google.common.base.Preconditions.checkNotNull;

=======
>>>>>>> f4ebc236
/**
 * Concrete implementation to load tasks from the data sources into a cache.
 * <p>
 * For simplicity, this implements a dumb synchronisation between locally persisted data and data
 * obtained from the server, by using the remote data source only if the local database doesn't
 * exist or is empty.
 * <p />
 * By marking the constructor with {@code @Inject} and the class with {@code @Singleton}, Dagger
 * injects the dependencies required to create an instance of the TasksRespository (if it fails, it
 * emits a compiler error). It uses {@link TasksRepositoryModule} to do so, and the constructed
 * instance is available in {@link TasksRepositoryComponent}.
 * <p />
 * Dagger generated code doesn't require public access to the constructor or class, and
 * therefore, to ensure the developer doesn't instantiate the class manually and bypasses Dagger,
 * it's good practice minimise the visibility of the class/constructor as much as possible.
 */
@Singleton
public class TasksRepository implements TasksDataSource {

    private final TasksDataSource mTasksRemoteDataSource;

    private final TasksDataSource mTasksLocalDataSource;

    /**
     * This variable has package local visibility so it can be accessed from tests.
     */
    Map<String, Task> mCachedTasks;

    /**
     * Marks the cache as invalid, to force an update the next time data is requested. This
     * variable
     * has package local visibility so it can be accessed from tests.
     */
    boolean mCacheIsDirty = false;

    /**
     * By marking the constructor with {@code @Inject}, Dagger will try to inject the dependencies
     * required to create an instance of the TasksRepository. Because {@link TasksDataSource} is an
     * interface, we must provide to Dagger a way to build those arguments, this is done in
     * {@link TasksRepositoryModule}.
     * <P>
     * When two arguments or more have the same type, we must provide to Dagger a way to
     * differentiate them. This is done using a qualifier.
     * <p>
     * Dagger strictly enforces that arguments not marked with {@code @Nullable} are not injected
     * with {@code @Nullable} values.
     */
    @Inject
    TasksRepository(@Remote TasksDataSource tasksRemoteDataSource,
            @Local TasksDataSource tasksLocalDataSource) {
        mTasksRemoteDataSource = tasksRemoteDataSource;
        mTasksLocalDataSource = tasksLocalDataSource;
    }

    /**
     * Gets tasks from cache, local data source (SQLite) or remote data source, whichever is
     * available first.
     * <p>
     * Note: {@link LoadTasksCallback#onDataNotAvailable()} is fired if all data sources fail to
     * get the data.
     */
    @Override
    public void getTasks(@NonNull final LoadTasksCallback callback) {
        checkNotNull(callback);

        // Respond immediately with cache if available and not dirty
        if (mCachedTasks != null && !mCacheIsDirty) {
            callback.onTasksLoaded(new ArrayList<>(mCachedTasks.values()));
            return;
        }

        if (mCacheIsDirty) {
            // If the cache is dirty we need to fetch new data from the network.
            getTasksFromRemoteDataSource(callback);
        } else {
            // Query the local storage if available. If not, query the network.
            mTasksLocalDataSource.getTasks(new LoadTasksCallback() {
                @Override
                public void onTasksLoaded(List<Task> tasks) {
                    refreshCache(tasks);
                    callback.onTasksLoaded(new ArrayList<>(mCachedTasks.values()));
                }

                @Override
                public void onDataNotAvailable() {
                    getTasksFromRemoteDataSource(callback);
                }
            });
        }
    }

    @Override
    public void saveTask(@NonNull Task task) {
        checkNotNull(task);
        mTasksRemoteDataSource.saveTask(task);
        mTasksLocalDataSource.saveTask(task);

        // Do in memory cache update to keep the app UI up to date
        if (mCachedTasks == null) {
            mCachedTasks = new LinkedHashMap<>();
        }
        mCachedTasks.put(task.getId(), task);
    }

    @Override
    public void completeTask(@NonNull Task task) {
        checkNotNull(task);
        mTasksRemoteDataSource.completeTask(task);
        mTasksLocalDataSource.completeTask(task);

        Task completedTask = new Task(task.getTitle(), task.getDescription(), task.getId(), true);

        // Do in memory cache update to keep the app UI up to date
        if (mCachedTasks == null) {
            mCachedTasks = new LinkedHashMap<>();
        }
        mCachedTasks.put(task.getId(), completedTask);
    }

    @Override
    public void completeTask(@NonNull String taskId) {
        checkNotNull(taskId);
        completeTask(getTaskWithId(taskId));
    }

    @Override
    public void activateTask(@NonNull Task task) {
        checkNotNull(task);
        mTasksRemoteDataSource.activateTask(task);
        mTasksLocalDataSource.activateTask(task);

        Task activeTask = new Task(task.getTitle(), task.getDescription(), task.getId());

        // Do in memory cache update to keep the app UI up to date
        if (mCachedTasks == null) {
            mCachedTasks = new LinkedHashMap<>();
        }
        mCachedTasks.put(task.getId(), activeTask);
    }

    @Override
    public void activateTask(@NonNull String taskId) {
        checkNotNull(taskId);
        activateTask(getTaskWithId(taskId));
    }

    @Override
    public void clearCompletedTasks() {
        mTasksRemoteDataSource.clearCompletedTasks();
        mTasksLocalDataSource.clearCompletedTasks();

        // Do in memory cache update to keep the app UI up to date
        if (mCachedTasks == null) {
            mCachedTasks = new LinkedHashMap<>();
        }
        Iterator<Map.Entry<String, Task>> it = mCachedTasks.entrySet().iterator();
        while (it.hasNext()) {
            Map.Entry<String, Task> entry = it.next();
            if (entry.getValue().isCompleted()) {
                it.remove();
            }
        }
    }

    /**
     * Gets tasks from local data source (sqlite) unless the table is new or empty. In that case it
     * uses the network data source. This is done to simplify the sample.
     * <p>
     * Note: {@link LoadTasksCallback#onDataNotAvailable()} is fired if both data sources fail to
     * get the data.
     */
    @Override
    public void getTask(@NonNull final String taskId, @NonNull final GetTaskCallback callback) {
        checkNotNull(taskId);
        checkNotNull(callback);

        Task cachedTask = getTaskWithId(taskId);

        // Respond immediately with cache if available
        if (cachedTask != null) {
            callback.onTaskLoaded(cachedTask);
            return;
        }

        // Load from server/persisted if needed.

        // Is the task in the local data source? If not, query the network.
        mTasksLocalDataSource.getTask(taskId, new GetTaskCallback() {
            @Override
            public void onTaskLoaded(Task task) {
                callback.onTaskLoaded(task);
            }

            @Override
            public void onDataNotAvailable() {
                mTasksRemoteDataSource.getTask(taskId, new GetTaskCallback() {
                    @Override
                    public void onTaskLoaded(Task task) {
                        callback.onTaskLoaded(task);
                    }

                    @Override
                    public void onDataNotAvailable() {
                        callback.onDataNotAvailable();
                    }
                });
            }
        });
    }

    @Override
    public void refreshTasks() {
        mCacheIsDirty = true;
    }

    @Override
    public void deleteAllTasks() {
        mTasksRemoteDataSource.deleteAllTasks();
        mTasksLocalDataSource.deleteAllTasks();

        if (mCachedTasks == null) {
            mCachedTasks = new LinkedHashMap<>();
        }
        mCachedTasks.clear();
    }

    @Override
    public void deleteTask(@NonNull String taskId) {
        mTasksRemoteDataSource.deleteTask(checkNotNull(taskId));
        mTasksLocalDataSource.deleteTask(checkNotNull(taskId));

        mCachedTasks.remove(taskId);
    }

    private void getTasksFromRemoteDataSource(@NonNull final LoadTasksCallback callback) {
        mTasksRemoteDataSource.getTasks(new LoadTasksCallback() {
            @Override
            public void onTasksLoaded(List<Task> tasks) {
                refreshCache(tasks);
                refreshLocalDataSource(tasks);
                callback.onTasksLoaded(new ArrayList<>(mCachedTasks.values()));
            }

            @Override
            public void onDataNotAvailable() {
                callback.onDataNotAvailable();
            }
        });
    }

    private void refreshCache(List<Task> tasks) {
        if (mCachedTasks == null) {
            mCachedTasks = new LinkedHashMap<>();
        }
        mCachedTasks.clear();
        for (Task task : tasks) {
            mCachedTasks.put(task.getId(), task);
        }
        mCacheIsDirty = false;
    }

    private void refreshLocalDataSource(List<Task> tasks) {
        mTasksLocalDataSource.deleteAllTasks();
        for (Task task : tasks) {
            mTasksLocalDataSource.saveTask(task);
        }
    }

    @Nullable
    private Task getTaskWithId(@NonNull String id) {
        checkNotNull(id);
        if (mCachedTasks == null || mCachedTasks.isEmpty()) {
            return null;
        } else {
            return mCachedTasks.get(id);
        }
    }
}<|MERGE_RESOLUTION|>--- conflicted
+++ resolved
@@ -16,8 +16,6 @@
 
 package com.example.android.architecture.blueprints.todoapp.data.source;
 
-import static com.google.common.base.Preconditions.checkNotNull;
-
 import android.support.annotation.NonNull;
 import android.support.annotation.Nullable;
 
@@ -29,14 +27,11 @@
 import java.util.List;
 import java.util.Map;
 
-<<<<<<< HEAD
 import javax.inject.Inject;
 import javax.inject.Singleton;
 
 import static com.google.common.base.Preconditions.checkNotNull;
 
-=======
->>>>>>> f4ebc236
 /**
  * Concrete implementation to load tasks from the data sources into a cache.
  * <p>
@@ -66,8 +61,7 @@
     Map<String, Task> mCachedTasks;
 
     /**
-     * Marks the cache as invalid, to force an update the next time data is requested. This
-     * variable
+     * Marks the cache as invalid, to force an update the next time data is requested. This variable
      * has package local visibility so it can be accessed from tests.
      */
     boolean mCacheIsDirty = false;
