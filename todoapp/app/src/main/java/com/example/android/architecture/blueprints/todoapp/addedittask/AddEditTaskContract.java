--- conflicted
+++ resolved
@@ -37,14 +37,6 @@
 
     interface Presenter extends BasePresenter {
 
-<<<<<<< HEAD
-        void createTask(String title, String description);
-
-        void updateTask(String taskId, String title, String description);
-=======
         void saveTask(String title, String description);
-
-        void populateTask();
->>>>>>> 31ce3e52
     }
 }